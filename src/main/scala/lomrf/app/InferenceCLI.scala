--- conflicted
+++ resolved
@@ -271,19 +271,13 @@
     path: String => if (!path.isEmpty) _implPaths = Some(path.split(','))
   })
 
-<<<<<<< HEAD
   flagOpt("XG", "experimental-grounder", "Enable experimental grounder",{
     _experimentalGrounder = true
     warn("THIS RUN WILL USE THE EXPERIMENTAL GROUNDER!!!")
   })
 
-  flagOpt("h", "help", "Print usage options.", {
-    println(usage)
-    sys.exit(0)
-=======
   flagOpt("f:dpart", "flag:domain-partition", "Try to partition the domain and create several smaller MLNs.", {
     _domainPartition = true
->>>>>>> f772b868
   })
 
   flagOpt("v", "version", "Print LoMRF version.", sys.exit(0))
@@ -356,11 +350,7 @@
     if(isDebugEnabled) mln.clauses.zipWithIndex.foreach{case (c, idx) => debug(idx+": "+c)}
 
     info("Creating MRF...")
-<<<<<<< HEAD
-    val mrfBuilder = new MRFBuilder(mln, _noNeg, experimentalGrounder = _experimentalGrounder)
-=======
-    val mrfBuilder = new MRFBuilder(mln, noNegWeights = _noNeg, eliminateNegatedUnit = _eliminateNegatedUnit)
->>>>>>> f772b868
+    val mrfBuilder = new MRFBuilder(mln, noNegWeights = _noNeg, eliminateNegatedUnit = _eliminateNegatedUnit, experimentalGrounder = _experimentalGrounder)
     val mrf = mrfBuilder.buildNetwork
 
     if (_marginalInference) { // Marginal inference methods
