--- conflicted
+++ resolved
@@ -56,9 +56,6 @@
   // The path to the results file
   private var _resultsFileName: Option[String] = None
 
-  // The path to the counts file
-  private var _countsFileName: Option[String] = None
-
   // Input evidence file(s) (path)
   private var _evidenceFileNames: Option[List[String]] = None
 
@@ -177,13 +174,6 @@
     v: String => _resultsFileName = Some(v)
   })
 
-<<<<<<< HEAD
-  opt("c", "counts", "<counts file>", "Counts file used when running MCSAT, in any other case is ignored.", {
-    v: String => _countsFileName = Some(v)
-  })
-=======
->>>>>>> 1503bed7
-
   opt("q", "query", "<string>", "Comma separated query atoms. "
     + "Each atom must be defined using its identity (i.e. Name/arity). "
     + "For example the identity of QueryAtom(arg1,arg2) is QueryAtom/2", _.split(',').foreach(v => addQueryAtom(v)))
@@ -328,13 +318,6 @@
     val resultsWriter = _resultsFileName match {
       case Some(fileName) => new PrintStream(new FileOutputStream(fileName), true)
       case None => System.out
-<<<<<<< HEAD
-    }
-    val countsWriter = _countsFileName match {
-      case Some(fileName) if _marginalInference => new PrintStream(new FileOutputStream(fileName), true)
-      case _ => System.out
-=======
->>>>>>> 1503bed7
     }
 
     info("Parameters:"
