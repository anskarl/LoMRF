--- conflicted
+++ resolved
@@ -50,11 +50,7 @@
 
 ### Basic structure learning options
 
-<<<<<<< HEAD
-* `-i, --input <kb file>` **[Required]** Specify the input knowledge base file, that is the file that contains the predicate schema and optionally function schema and a set of axioms (see [Syntax](1_syntax.md) and [Quick Start](0_quick_start) for further information). You can specify either full or relative path or only the filename (when the file is in the current working path). For example, (1) full path `-i /full/path/to/theory.mln` in a Unix-based OS or `-i c:\full\path\to\theory.mln` in Windows, (2) relative path `-i path/to/theory.mln` in a Unix-based OS or `-i path\to\theory.mln` in Windows and (3) current working path `-i theory.mln`.
-=======
 * `-i, --input <kb file>` **[Required]** Specify the input knowledge base file, that is the file that contains the predicate schema and optionally function schema and a set of axioms (see [Syntax](1_syntax.md) and [Quick Start](0_quick_start.md) for further information). You can specify either full or relative path or only the filename (when the file is in the current working path). For example, (1) full path `-i /full/path/to/theory.mln` in a Unix-based OS or `-i c:\full\path\to\theory.mln` in Windows, (2) relative path `-i path/to/theory.mln` in a Unix-based OS or `-i path\to\theory.mln` in Windows and (3) current working path `-i theory.mln`.
->>>>>>> 9d3863da
 
 * `-o, --output <output file>` **[Required]** Specify the output file name to write the resulting weighted formulas learned by the structure learning. For example, `-o output.mln`. Similarly with the `-i` option, you can specify either full or relative path or only the filename (when the file is in the current working path).
 
